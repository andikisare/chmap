--- conflicted
+++ resolved
@@ -1,7 +1,3 @@
-<<<<<<< HEAD
-=======
-#!/usr/bin/env python
->>>>>>> 2ec66152
 
 """
 code for creation of IIT histograms and saving to database
