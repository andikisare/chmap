"""
Create functions for initializing connection to Database,
adding entries, querying, etc.
"""

import os
import sys
import socket
import urllib.parse
import pandas as pd
import numpy as np
import astropy.time as astro_time
import collections  # for checking if an input is iterable
import sunpy.map
import datetime
import getpass
from scipy import interpolate

from sqlalchemy import create_engine, func, or_, union_all, case, distinct
from sqlalchemy.orm import sessionmaker, aliased

from settings.app import App
from modules.DB_classes import *
from modules.misc_funs import get_metadata
from helpers import misc_helpers
from modules import datatypes, misc_funs
import helpers.psihdf as psihdf
import modules.cred_funs as creds


def init_db_conn(db_name, chd_base, sqlite_path="", user="", password=""):
    """
    Connect to the database specified by db_name.
    Then establish the SQLAlchemy declarative base
    and engine.
    db_name - should be 'sqlite' or 'mysql-shadow'.
    chd_base - sqlalchemy declarative base that
    defines SQL table structures.
    sqlite_fn - local sqlite filename. File should/will
    be located in App.DATABASE_HOME.
    :return: an SQLAlchemy session
    """

    # first define the engine connection
    if db_name == 'mysql-shadow':
        db_user = "test_beta"
        db_psswd = "ATlz8d40gh^W7Ge6"
        url_psswd = urllib.parse.quote_plus(db_psswd)
        connect_string = 'mysql://' + db_user + ':' + url_psswd + '@shadow.predsci.com:3306/CHD'
        print("Attempting to connect to DB file", connect_string)  # print to check
    elif db_name == 'sqlite':
        print("Attempting to connect to SQLite DB server " + sqlite_path)
        connect_string = 'sqlite:///' + sqlite_path
    elif db_name == 'chd-db':
        database_dir = App.DATABASE_HOME
        sqlite_filename = App.DATABASE_FNAME
        sqlite_path = os.path.join(database_dir, sqlite_filename)
        print('Attempting to connect to CHD_DB file ' + sqlite_path)
        connect_string = 'sqlite:///' + sqlite_path
    elif db_name == 'mysql-Q':
        db_user = user
        if password == "":
            db_psswd = creds.recover_pwd()
        else:
            db_psswd = password
        url_psswd = urllib.parse.quote_plus(db_psswd)
        # connect_string = 'mysql://' + db_user + ':' + url_psswd + '@q.predsci.com:3306/chd'
        # print_string = 'mysql://' + db_user + ':****pwd****@q.predsci.com:3306/chd'
        if socket.gethostname() == "Q":
            hostname = "Q"
        else:
            hostname = "q.predsci.com"
        connect_string = 'mysql://' + db_user + ':' + url_psswd + '@' + hostname + ':3306/chd'
        print_string = 'mysql://' + db_user + ':****pwd****@' + hostname + ':3306/chd'
        print("Attempting to connect to DB server ", print_string)  # print to check
    elif db_name == 'mysql-Q_test':
        db_user = user
        if password == "":
            db_psswd = creds.recover_pwd()
        else:
            db_psswd = password
        url_psswd = urllib.parse.quote_plus(db_psswd)
        connect_string = 'mysql://' + db_user + ':' + url_psswd + '@q.predsci.com:3306/chd_test'
        print_string = 'mysql://' + db_user + ':****pwd****@q.predsci.com:3306/chd_test'
        print("Attempting to connect to DB server ", print_string)  # print to check
    else:
        sys.exit("At this time, 'db_name' must be either 'sqlite', 'chd-db', 'mysql-Q', or 'mysql-shadow'.")

    # now establish the engine
    engine = create_engine(connect_string)
    # import base declarative table definitions into the engine. Also instructs the engine to create tables if they
    # don't exist.
    chd_base.metadata.create_all(engine)
    # define the session
    session = sessionmaker(bind=engine)
    # open session/connection to DB
    db = session()
    print("Connection successful\n")
    return db


def query_euv_images(db_session, time_min=None, time_max=None, instrument=None, wavelength=None, flag=0):
    """
    User-friendly query function.  Allows user to avoid using SQLAlchemy or SQL
    syntax.  Default behavior is to return the entire database.
    Update (02/2021) - function updated to return a join of the EUV_Images and
    Data_Files tables.

    time_min, time_max - datetime objects that define the time interval to search.
    instrument - list of spacecraft to include (characters)
    wavelength - list of wavelengths to include (integer)
    flag - integer (default 0)
    db_session - database sqlalchemy session object
    """

    base_query = db_session.query(EUV_Images, Data_Files.fname_raw, Data_Files.fname_hdf).filter(
            EUV_Images.data_id == Data_Files.data_id).order_by(
            EUV_Images.instrument, EUV_Images.date_obs)

    if time_min is None and time_max is None:
        # get entire DB
        query_out = base_query
    elif not isinstance(time_min, datetime.datetime) or not isinstance(time_max, datetime.datetime):
        sys.exit("Error: time_min and time_max must have matching entries of 'None' or of type Datetime.")
    elif wavelength is None:
        if instrument is None:
            query_out = base_query.filter(EUV_Images.date_obs >= time_min,
                                          EUV_Images.date_obs <= time_max, EUV_Images.flag == flag)
        else:
            query_out = base_query.filter(EUV_Images.date_obs >= time_min, EUV_Images.date_obs <= time_max,
                                          EUV_Images.instrument.in_(instrument), EUV_Images.flag == flag)
    else:
        if instrument is None:
            query_out = base_query.filter(EUV_Images.date_obs >= time_min, EUV_Images.date_obs <= time_max,
                                          EUV_Images.wavelength.in_(wavelength), EUV_Images.flag == flag)
        else:
            query_out = base_query.filter(EUV_Images.date_obs >= time_min, EUV_Images.date_obs <= time_max,
                                          EUV_Images.instrument.in_(instrument),
                                          EUV_Images.wavelength.in_(wavelength), EUV_Images.flag == flag)

    pd_out = pd.read_sql(query_out.statement, db_session.bind)

    return pd_out


def query_euv_images_rot(db_session, rot_min=None, rot_max=None, instrument=None, wavelength=None, flag=0):
    """
    function to query euv_images by carrington rotation
    @param db_session:
    @param rot_min:
    @param rot_max:
    @param instrument:
    @param wavelength:
    @param flag: integer (default 0)
    @return:
    """

    base_query = db_session.query(EUV_Images, Data_Files.fname_raw, Data_Files.fname_hdf).filter(
        EUV_Images.data_id == Data_Files.data_id, EUV_Images.flag == flag).order_by(
        EUV_Images.instrument, EUV_Images.cr_rot)

    if rot_min is None and rot_max is None:
        # get entire DB
        query_out = base_query
    elif wavelength is None:
        if instrument is None:
            query_out = base_query.filter(EUV_Images.cr_rot >= rot_min, EUV_Images.cr_rot <= rot_max)
        else:
            query_out = base_query.filter(EUV_Images.cr_rot >= rot_min, EUV_Images.cr_rot <= rot_max,
                                          EUV_Images.instrument.in_(instrument))
    else:
        if instrument is None:
            query_out = base_query.filter(EUV_Images.cr_rot >= rot_min, EUV_Images.cr_rot <= rot_max,
                                          EUV_Images.wavelength.in_(wavelength))
        else:
            query_out = base_query.filter(EUV_Images.cr_rot >= rot_min, EUV_Images.cr_rot <= rot_max,
                                          EUV_Images.instrument.in_(instrument),
                                          EUV_Images.wavelength.in_(wavelength))

    pd_out = pd.read_sql(query_out.statement, db_session.bind)

    return pd_out


def query_data_file(db_session, time_min=None, time_max=None, datatype=None, provider=None, flag=0):
    """
    Query the database for records in the data_files table.

    Default behavior is to return all database entries for flag=0. In general,
    any input that is left empty will simpy be ignored during the query.

    Parameters
    ----------
    db_session : sqlalchemy.orm.session.Session
        Active sqlalchemy session that includes database connection.
    time_min : datetime.datetime
        Query minimum time for 'date_obs' column
    time_max : datetime.datetime
        Query maximum time for 'date_obs' column
    datatype : list of strings
        File type to be queried (ex. 'EUV_Image')
    provider : list of strings
        Providers to be included (ex. 'LMSAL-EUVI_A', 'LMSAL-EUVI_B', 'LMSAL-AIA')
    flag: int
        Single flag value to be queried

    Returns
    -------
    pd_out : pandas.DataFrame
        Query results are returned in the same format as they appear in the 'data_files' table.
    """

    base_query = db_session.query(Data_Files).filter(
        Data_Files.flag == flag).order_by(
        Data_Files.type, Data_Files.provider, Data_Files.date_obs)

    if time_min is None and time_max is None:
        # get entire DB
        query_out = base_query
    elif not isinstance(time_min, datetime.datetime) or not isinstance(time_max, datetime.datetime):
        sys.exit("Error: time_min and time_max must have matching entries of 'None' or of type Datetime.")
    elif datatype is None:
        if provider is None:
            query_out = base_query.filter(Data_Files.date_obs >= time_min,
                                          Data_Files.date_obs <= time_max, Data_Files.flag == flag)
        else:
            query_out = base_query.filter(Data_Files.date_obs >= time_min, Data_Files.date_obs <= time_max,
                                          Data_Files.provider.in_(provider), Data_Files.flag == flag)
    else:
        if provider is None:
            query_out = base_query.filter(Data_Files.date_obs >= time_min, Data_Files.date_obs <= time_max,
                                          Data_Files.type.in_(datatype), Data_Files.flag == flag)
        else:
            query_out = base_query.filter(Data_Files.date_obs >= time_min, Data_Files.date_obs <= time_max,
                                          Data_Files.provider.in_(provider),
                                          Data_Files.type.in_(datatype), Data_Files.flag == flag)

    pd_out = pd.read_sql(query_out.statement, db_session.bind)

    return pd_out


def add_image2session(data_dir, subdir, fname, db_session, datatype="EUV_Image", provider=None):
    """
    Adds a row to the database session (euv_images table) that references the image location and metadata.
    The updated session will need to be committed - db_session.commit() - in order to
    write the new row to the DB.  See example101_DB-workflow.py
    Additionally, add an entry to the data_files table
    :param data_dir: The local location of data directory.  If using an SQLite DB,
    then it should be located in data_dir as well.
    :param subdir: File location relative to data_dir.
    :param fname: Image file name.
    :param db_session: The SQLAlchemy database session.
    :return: the updated SQLAlchemy session.
    """

    DB_path = os.path.join(subdir, fname)
    fits_path = os.path.join(data_dir, DB_path)
    fits_map = sunpy.map.Map(fits_path)
    file_meta = get_metadata(fits_map)

    # check if row already exists in DB
    existing_row_id = db_session.query(EUV_Images.data_id, Data_Files.fname_raw).filter(
        EUV_Images.instrument == file_meta['instrument'],
        EUV_Images.date_obs == misc_funs.roundSeconds(file_meta['datetime']),
        EUV_Images.wavelength == file_meta['wavelength'],
        EUV_Images.data_id == Data_Files.data_id).all()
    if len(existing_row_id) == 1:
        if DB_path != existing_row_id[0][1]:
            # this is a problem.  We now have two different files for the same image
            print(("Current download: " + DB_path + " already exists in the database under a different file name:" +
                   existing_row_id[0][1]))
            sys.exit()
        else:
            # file has already been downloaded and entered into DB. do nothing
            print("File is already logged in database.  Nothing added.")
            pass
    elif len(existing_row_id) > 1:
        # This image already exists in the DB in MORE THAN ONE PLACE!
        print("Current download: " + DB_path + " already exists in the database MULTIPLE times. " +
              "Something is fundamentally wrong. DB unique index should " +
              "prevent this from happening.")
        sys.exit()
    else:
        # Add new entry to data_files
        if provider is None:
            # automate provider name for back-compatibility
            inst_string = file_meta['instrument']
            inst_string = inst_string.replace("-", "_")
            provider = "LMSAL-" + inst_string
        data_file_add = Data_Files(date_obs=file_meta['datetime'], provider=provider,
                                   type=datatype, fname_raw=DB_path, fname_hdf="")
        db_session.add(data_file_add)
        # get data_id
        db_session.flush()
        new_data_id = data_file_add.data_id
        # Construct now DB table row
        image_add = EUV_Images(data_id=new_data_id, date_obs=file_meta['datetime'],
                               instrument=file_meta['instrument'], wavelength=file_meta['wavelength'],
                               distance=file_meta['distance'], cr_lon=file_meta['cr_lon'],
                               cr_lat=file_meta['cr_lat'], cr_rot=file_meta['cr_rot'],
                               time_of_download=datetime.datetime.now())
        # Append to the list of rows to be added
        db_session.add(image_add)

        print(("Database row added for " + file_meta['instrument'] + ", wavelength: " + str(file_meta['wavelength']) +
               ", timestamp: " + file_meta['date_string']))

    return db_session


def remove_euv_image(db_session, raw_series, raw_dir, hdf_dir):
    """
    Simultaneously delete image from filesystem and remove metadata row
    from EUV_Images table.
    raw_series - expects a pandas series that results from one row of
    the EUV_Images DB table.
    Ex.
    test_pd = query_euv_images(db_session=db_session, time_min=query_time_min,
                                time_max=query_time_max)
    remove_euv_image(raw_series=test_pd.iloc[0])

    ToDo:
        - Vectorize functionality.  If 'raw_series' is a pandas DataFrame
            delete all rows and their corresponding files.
    """

    raw_id = raw_series['data_id']
    raw_fname = raw_series['fname_raw']
    raw_full_path = os.path.join(raw_dir, raw_fname)
    hdf_fname = raw_series['fname_hdf']
    hdf_full_path = os.path.join(hdf_dir, hdf_fname)

    # check if file exists in filesystem
    if os.path.exists(raw_full_path):
        os.remove(raw_full_path)
        print("Deleted file: " + raw_full_path)
        exit_status = 0
    else:
        print("\nWarning: Image file not found at location: " + raw_full_path +
              ". This may be the symptom of a larger problem.")
        exit_status = 1

    # first check if there is an hdf file listed
    if hdf_fname != '':
        # check if file exists in filesystem
        if os.path.exists(hdf_full_path):
            os.remove(hdf_full_path)
            print("Deleted file: " + hdf_full_path)
        else:
            print("\nWarning: Processed HDF file not found at location: " + hdf_full_path +
                  ". This may be the symptom of a larger problem.")
            exit_status = exit_status + 2

    # delete row where id = raw_id.  Use .item() to recover an INT from numpy.int64
    out_flag2 = db_session.query(Data_Files).filter(Data_Files.data_id == raw_id.item()).delete()
    out_flag = db_session.query(EUV_Images).filter(EUV_Images.data_id == raw_id.item()).delete()
    if out_flag == 0:
        exit_status = exit_status + 4
    elif out_flag == 1:
        db_session.commit()
        print("Row deleted from DB for data_id=" + str(raw_id))

    return exit_status, db_session


def update_image_val(db_session, raw_series, col_name, new_val):
    """
    Change value for EUV_Images in row referenced from raw_series and column referenced in col_name
    raw_series - pandas series for the row to be updated
    :return: the SQLAlchemy database session
    """

    if col_name in ("data_id", "date_obs", "instrument", "wavelength"):
        print("This is a restricted column and will not be updated by this function. Values can be changed " +
              "directly using SQLAlchemy functions. Alternatively one could use remove_euv_image() followed " +
              "by euvi.download_image_fixed_format(), add_image2session(), and db_session.commit()")
    else:
        raw_id = int(raw_series['data_id'])
        # for back-compatibility, redirect filename changes to data_files table
        if col_name in ("fname_raw", "fname_hdf"):
            db_session.query(Data_Files).filter(Data_Files.data_id == raw_id).update({col_name: new_val})
        else:
            db_session.query(EUV_Images).filter(EUV_Images.data_id == raw_id).update({col_name: new_val})
        db_session.commit()

    return db_session


def build_euvimages_from_fits(db_session, raw_data_dir, hdf_data_dir):
    """
    Iterate through the fits file directory and add each entry to the DB.

    :param db_session: SQLAlchemy database session
    :param raw_data_dir: base directory for all fits files
    :param hdf_data_dir: base directory for all processed hdf images
    :return: the updated database session
    """

    # walk through all subdirectories of raw_data_dir
    for (root, dirs, files) in os.walk(raw_data_dir, topdown=True):
        for filename in files:
            # look for fits files
            if filename.endswith(".fits"):
                # extract relative path
                relative_path = root.replace(raw_data_dir + '/', "")
                # extract metadata from file and write a row to the database (session)
                db_session = add_image2session(data_dir=raw_data_dir, subdir=relative_path, fname=filename,
                                               db_session=db_session)
        # commit changes to the DB
        db_session.commit()



    # now look for matching hdf files
    # first query image DB for all records
    result = pd.read_sql(db_session.query(EUV_Images).statement, db_session.bind)
    # iterate over each row
    for index, row in result.iterrows():
        # Extract metadata from fits file
        fits_path = os.path.join(raw_data_dir, row.fname_raw)
        fits_map = sunpy.map.Map(fits_path)
        chd_meta = get_metadata(fits_map)
        prefix, postfix, extension = misc_helpers.construct_hdf5_pre_and_post(chd_meta)
        sub_dir, fname = misc_helpers.construct_path_and_fname(
            hdf_data_dir, fits_map.date.datetime, prefix, postfix, extension,
            mkdir=False)
        hdf_rel_path = sub_dir.replace(hdf_data_dir + os.path.sep, '')

        hdf_full_path = os.path.join(hdf_data_dir, hdf_rel_path, fname)
        # check for matching hdf5 file
        if os.path.exists(hdf_full_path):
            # assume the file is good (??) and record in DB
            db_session = update_image_val(db_session=db_session, raw_series=row,
                                          col_name="fname_hdf", new_val=os.path.join(hdf_rel_path, fname))

    return db_session


def add_euv_map_old(db_session, combo_id, meth_id, fname, var_dict=None, time_of_compute=None):
    """
    Simultaneously add record to EUV_Maps and Var_Vals_Map.  Currently does not require
    var_dict or time_of_compute.
    :param db_session: SQLAlchemy database session
    :param combo_id: The combination ID associated with the map
    :param meth_id: Method ID
    :param fname: relative filepath and name
    :param var_dict: Python dictionary containing variable values indexed by name
    :param time_of_compute: Timestamp for when the map was generated.
    :return: The updated session;
             exit_status: 1 - filename already exists. Delete existing record before
             adding a new one. 2 - record successfully added.
    """

    # check if filename already exists in DB
    existing_fname = pd.read_sql(db_session.query(EUV_Maps.map_id).filter(EUV_Maps.fname == fname).statement,
                                 db_session.bind)
    if len(existing_fname) > 0:
        exit_status = 1
        map_id = None
    else:
        # check if meth_id/combo_id/var_vals_map already exist in DB?

        # create EUV_Maps object and add to session
        map_add = EUV_Maps(combo_id=combo_id, meth_id=meth_id, fname=fname, time_of_compute=time_of_compute)
        db_session.add(map_add)
        # commit to DB and return map_id
        db_session.flush()
        map_id = map_add.map_id
        exit_status = 0

        # determine variable IDs
        n_vars = len(var_dict)
        if n_vars is not None:
            var_info = pd.read_sql(db_session.query(Var_Defs).filter(Var_Defs.var_name.in_(var_dict.keys())).statement,
                                   db_session.bind)
            # Write variable values to Var_Vals_Map
            for index, var_row in var_info.iterrows():
                var_val = var_dict[var_row.var_name]
                add_var_val = Var_Vals_Map(map_id=map_id, combo_id=combo_id, meth_id=meth_id, var_id=var_row.var_id,
                                           var_val=var_val)
                db_session.add(add_var_val)

        # now commit EUV_Map update and Var_Vals_Map update simultaneously
        db_session.commit()

    return db_session, exit_status, map_id


def add_euv_map(db_session, psi_map, base_path=None, map_type=None):
    """
    Simultaneously add record to EUV_Maps and Var_Vals_Map. Write object to file.
    :param db_session:
    :param psi_map: PsiMap object for which all methods, variables, method_combo, and
    image_combo have been created in the database.  All variable information should
    be in psi_map.method_info
    :param base_path:
    :param map_type:
    :return: The updated session,
             exit_status: 1 - filename or map already exists. Delete existing record before
             adding a new one. 0 - record successfully added,
             map_id: the appropriate map_id
    """

    time_of_compute = psi_map.map_info.loc[0, 'time_of_compute'].to_pydatetime()
    fname = psi_map.map_info.loc[0, 'fname']
    # combo_id = psi_map.map_info.loc[0, 'combo_id'].__int__()
    valid_combo_ind = psi_map.map_info['combo_id'].index.get_loc(psi_map.map_info['combo_id'].last_valid_index())
    combo_id = psi_map.map_info.loc[valid_combo_ind, 'combo_id'].__int__()
    meth_combo_id = psi_map.map_info.loc[0, 'meth_combo_id'].__int__()

    if fname is not None:
        # check if filename already exists in DB
        existing_fname = pd.read_sql(db_session.query(EUV_Maps.map_id).filter(EUV_Maps.fname == fname).statement,
                                     db_session.bind)
    else:
        existing_fname = []

    if len(existing_fname) > 0:
        print("Map object already exists in database with filename: " + fname +
              ".\n No file written.  No EUV_Map record added to database.")
        exit_status = 1  # There is already a map record for this file
        # psi_map.map_info.loc[0, 'map_id'] = existing_fname.loc[0, 'map_id']

    else:
        # Check that this map does not already exist in the DB
        # Do this by checking for matching combo_id and meth_combo_id.  If one or more matches are found,
        # check if the accompanying variable values match.
        combo_matches_query = db_session.query(EUV_Maps.map_id).filter(EUV_Maps.combo_id == combo_id,
                                                                       EUV_Maps.meth_combo_id == meth_combo_id)
        combo_matches = pd.read_sql(combo_matches_query.statement, db_session.bind)
        if len(combo_matches) > 0:
            map_matches = combo_matches
            no_match = False
            # check variable values
            for index, row in psi_map.method_info.iterrows():
                var_query = db_session.query(Var_Vals_Map.map_id).filter(Var_Vals_Map.map_id.in_(map_matches.map_id),
                                                                         Var_Vals_Map.var_id == row.var_id,
                                                                         Var_Vals_Map.var_val == row.var_val)
                map_matches = pd.read_sql(var_query.statement, db_session.bind)
                if len(map_matches) == 0:
                    # this map does not exist in the DB
                    no_match = True
                    break
        else:
            no_match = True

        if no_match:
            # create EUV_Maps object and add to session
            map_add = EUV_Maps(combo_id=combo_id, meth_combo_id=meth_combo_id, fname=fname,
                               time_of_compute=time_of_compute)
            db_session.add(map_add)
            # commit to DB and return map_id
            db_session.flush()
            map_id = map_add.map_id
            # add map_id to map object
            psi_map.map_info.loc[0, 'map_id'] = map_id
            # if filename is not specified, auto-generate using map_id
            if fname is None or np.isnan(fname):
                # generate filename
                if len(psi_map.map_info) == 1:
                    inst = psi_map.data_info.instrument[0]
                else:
                    inst = None
                subdir, temp_fname = misc_helpers.construct_map_path_and_fname(base_path, psi_map.map_info.date_mean[
                    valid_combo_ind], map_id, map_type, 'h5', inst=inst, mkdir=True)
                h5_filename = os.path.join(subdir, temp_fname)
                rel_file_path = h5_filename.replace(base_path, "")
                # record file path in map object
                psi_map.map_info.loc[0, 'fname'] = rel_file_path
                # alter map record to reflect newly-generated filename
                map_add.fname = rel_file_path
            else:
                h5_filename = os.path.join(base_path, fname)

            # write map object to file
            psihdf.wrh5_fullmap(h5_filename, psi_map.x, psi_map.y, np.array([]), psi_map.data,
                                method_info=psi_map.method_info, data_info=psi_map.data_info,
                                map_info=psi_map.map_info,
                                no_data_val=psi_map.no_data_val, mu=psi_map.mu, origin_image=psi_map.origin_image)

            # Loop over psi_map.method_info rows and insert variable values
            for index, var_row in psi_map.method_info.iterrows():
                if not np.isnan(var_row.var_val):
                    add_var_val = Var_Vals_Map(map_id=map_id, combo_id=combo_id, meth_id=var_row.meth_id,
                                               var_id=var_row.var_id, var_val=var_row.var_val)
                    db_session.add(add_var_val)

            # now commit EUV_Map update and Var_Vals update simultaneously
            db_session.commit()
            exit_status = 0  # New map record created
            print("PsiMap object written to:", h5_filename, "\nDatabase record created with map_id:", map_id, "\n")
        else:
            exit_status = 1
            print("This map already exists in the database with map_id:", map_matches.map_id[0],
                  "\nNo file written. No EUV_Maps record added.\n")

    return db_session, exit_status, psi_map


def update_euv_map(db_session, map_id, col_name, new_val):
    """
    Change value for EUV_Maps in row referenced from map_series and column referenced in col_name
    map_series - pandas series for the row to be updated
    :return: the SQLAlchemy database session
    """

    if col_name in ("map_id", "combo_id", "meth_combo_id"):
        print("This is a restricted column and will not be updated by this function. Values can be changed " +
              "directly using SQLAlchemy functions.")
    else:
        db_session.query(EUV_Maps).filter(EUV_Maps.map_id == map_id).update({col_name: new_val})
        db_session.commit()

    return db_session


def get_combo_id(db_session, meth_id, data_ids, create=False):
    """
    Function to query the database for an existing combination of images.  If it does not yet exist
    and create=True, the function will create a record for this combination.
    :param db_session: SQLAlchemy database session.
    :param meth_id: method id
    :param data_ids: a tuple of data_id values that correspond to records in the euv_images table.
    :param create: boolean flag to indicate if new combinations should written to DB.
    :return: integer value of combo_id. If create=False and the entered images are a new combination, return -1.
    """

    # query DB to determine if this combo exists.
    n_images = len(data_ids)
    # Return the number of matching images in each combo that has n_images and contains at least one of data_ids.
    # This version uses actual SQL for the subquery
    # match_groups = pd.read_sql("""SELECT combo_id, COUNT(data_id) AS i_count FROM Data_Combo_Assoc WHERE
    #                                   combo_id IN (SELECT combo_id FROM image_combos WHERE n_images=
    #                                   """ + str(n_images) + ") AND data_id IN (" + str(data_ids) +
    #                                   " GROUP BY combo_id;", db_session.bind)
    # This version uses SQLAlchemy to re-create the SQL
    match_groups = pd.read_sql(
        db_session.query(Data_Combo_Assoc.combo_id, func.count(Data_Combo_Assoc.data_id).label("i_count")).
            filter(Data_Combo_Assoc.combo_id.in_(
            db_session.query(Data_Combos.combo_id).filter(Data_Combos.n_images == n_images,
                                                          Data_Combos.meth_id == meth_id)
        ), Data_Combo_Assoc.data_id.in_(data_ids)
        ).group_by(Data_Combo_Assoc.combo_id).statement, db_session.bind)

    # for testing only
    # match_groups = pd.DataFrame(data={'combo_id': [1, 2], 'i_count': [2, 3]})
    # match_groups = pd.DataFrame(columns = ['combo_id', 'i_count'])

    if len(match_groups) > 0:
        # reduce match_groups to combos that match exactly
        match_groups = match_groups.loc[match_groups.i_count == n_images]
        if len(match_groups) == 1:
            # return the existing combo_id
            combo_id = match_groups.combo_id.values[0].item()
            no_match_exists = False
            # get combo date-times
            combo_info = pd.read_sql(db_session.query(Data_Combos).filter(Data_Combos.combo_id == combo_id,
                                                                          Data_Combos.meth_id == meth_id
                                                                          ).statement, db_session.bind)
            combo_times = {'date_mean': combo_info.date_mean[0].to_pydatetime(),
                           'date_max': combo_info.date_max[0].to_pydatetime(),
                           'date_min': combo_info.date_min[0].to_pydatetime()}
        else:
            no_match_exists = True
            combo_id = None
            combo_times = None

    else:
        no_match_exists = True
        combo_id = None
        combo_times = None

    if no_match_exists and create:
        # add record to image_combos
        # first retrieve records of images
        image_pd = pd.read_sql(db_session.query(EUV_Images).filter(EUV_Images.data_id.in_(data_ids)).statement,
                               db_session.bind)
        # determine date range and mean
        date_max = image_pd.date_obs.max()
        date_min = image_pd.date_obs.min()
        date_mean = image_pd.date_obs.mean()
        # record in dict object
        combo_times = {'date_mean': date_mean, 'date_max': date_max, 'date_min': date_min}

        # determine instruments in combo
        all_instruments = image_pd.instrument.unique()
        if all_instruments.__len__() == 1:
            # set this instrument value in 'instrument' column
            instrument = all_instruments[0]
        elif all_instruments.__len__() > 1:
            instrument = "MULTIPLE"
        else:
            instrument = None

        # generate record and add to session
<<<<<<< HEAD
        combo_add = Data_Combos(meth_id=meth_id, n_images=n_images, date_mean=date_mean, date_max=date_max,
                                date_min=date_min)
=======
        combo_add = Image_Combos(meth_id=meth_id, n_images=n_images, date_mean=date_mean, date_max=date_max,
                                 date_min=date_min, instrument=instrument)
>>>>>>> 2ec66152
        db_session.add(combo_add)
        # Add record to DB
        db_session.commit()
        combo_id = combo_add.combo_id

        # Add image/combo associations to DB
        for data_id in data_ids:
            assoc_add = Data_Combo_Assoc(combo_id=combo_id, data_id=data_id)
            db_session.add(assoc_add)
        # commit changes to DB
        db_session.commit()

    return db_session, combo_id, combo_times


def add_combo_image_assoc(db_session, combo_id, data_id):
    """

    :param db_session:
    :param combo_id:
    :param data_id:
    :return:
    """

    # check if association already exists
    existing_assoc = pd.read_sql(db_session.query(Data_Combo_Assoc).filter(Data_Combo_Assoc.combo_id == combo_id,
                                                                           Data_Combo_Assoc.data_id == data_id
                                                                           ).statement, db_session.bind)

    # If association record does not exist, add it
    if len(existing_assoc.combo_id) == 0:
        assoc_add = Data_Combo_Assoc(combo_id=combo_id, data_id=data_id)
        db_session.add(assoc_add)
        # commit changes to DB
        db_session.commit()
        exit_flag = 1
    else:
        exit_flag = 0

    return db_session, exit_flag


def get_method_id(db_session, meth_name, meth_desc=None, var_names=None, var_descs=None, create=False):
    """
    Query DB for a method ID.  When create=True, if the method does not already exist,
    meth_desc and meth_vars are used to create the method definition in the DB.
    :param db_session: SQLAlchemy database session. Contains DB connection protocol.
    :param meth_name: Required. Method name as it appears/will appear in DB.
    :param meth_desc: Method description. Only used when creating a method record.
    :param create: Flag. If meth_name is not in DB and create==True, then a new method
    is created.
    :return: The new or existing method ID
    """

    # Query DB for existing method
    existing_meth = pd.read_sql(
        db_session.query(Method_Defs.meth_id).filter(Method_Defs.meth_name == meth_name).statement,
        db_session.bind)

    if len(existing_meth.meth_id) == 0:
        meth_exists = False
        meth_id = None
        var_ids = None
    else:
        # method already exists. lookup variable ids
        meth_exists = True
        meth_id = existing_meth.meth_id[0].item()
        if var_names != None:
            var_ids = [0] * len(var_names)
            for ii in range(len(var_names)):
                var_id_query = pd.read_sql(db_session.query(Var_Defs.var_id).filter(Var_Defs.meth_id == meth_id,
                                                                                    Var_Defs.var_name == var_names[ii]
                                                                                    ).statement, db_session.bind)
                var_ids[ii] = var_id_query.var_id.to_list()
        else:
            var_ids = None

    if create and not meth_exists:
        # create method record
        add_method = Method_Defs(meth_name=meth_name, meth_description=meth_desc)
        db_session.add(add_method)
        # push change to DB and return meth_id
        db_session.flush()
        meth_id = add_method.meth_id
        # add associated variables to var_defs
        if var_names != None:
            var_ids = [0] * len(var_names)
            for ii in range(len(var_names)):
                add_var = Var_Defs(meth_id=meth_id, var_name=var_names[ii], var_description=var_descs[ii])
                db_session.add(add_var)
                db_session.flush()
                var_ids[ii] = add_var.var_id
        else:
            var_ids = None
        db_session.commit()
    elif not meth_exists:
        var_ids = None

    return db_session, meth_id, var_ids


def get_var_id(db_session, meth_id, var_name=None, var_desc=None, create=False):
    """
    Query for variable id by var_name and meth_id
    :param db_session: db_session that connects to the database.
    :param meth_id method identification integer.
    :param var_name: string variable name.
    :param var_desc: Only required for create=True.
    :param create: If var_id does not exist, create it.
    :return:
    """

    # Query DB for existing variable
    existing_var = pd.read_sql(db_session.query(Var_Defs.var_id).filter(Var_Defs.var_name == var_name,
                                                                        Var_Defs.meth_id == meth_id).statement,
                               db_session.bind)

    if len(existing_var.var_id) == 0:
        var_exists = False
        var_id = None
    else:
        var_exists = True
        var_id = existing_var.var_id[0]

    if create and not var_exists:
        # create variable record
        add_var = Var_Defs(meth_id=meth_id, var_name=var_name, var_description=var_desc)
        db_session.add(add_var)
        # push change to DB and return var_id
        db_session.commit()
        var_id = add_var.var_id
    if not create and var_name is None:
        var_id = pd.read_sql(db_session.query(Var_Defs.var_id).filter(Var_Defs.meth_id == meth_id).statement,
                             db_session.bind)
    return db_session, var_id


def get_var_val(db_session, combo_id, meth_id, var_id, var_val=None, create=False):
    """
    Query for variable value by combo_id and var_id
    @param db_session: db_session that connects to the database.
    @param combo_id: combo_id from image_combos table
    @param meth_id: meth_id from method_defs table
    @param var_id: var_id from var_defs table
    @param var_val: float variable value
    @param create: If var_val does not exist, create it.
    @return:
    """

    # Query DB for existing variable value
    existing_var = pd.read_sql(db_session.query(Var_Vals).filter(Var_Vals.combo_id == combo_id,
                                                                 Var_Vals.var_id == var_id).statement,
                               db_session.bind)

    if len(existing_var) == 0:
        val_exists = False
    else:
        # value already exists
        val_exists = True
        var_val = existing_var.var_val[0]

    if create and not val_exists:
        # create variable value record
        add_val = Var_Vals(combo_id=combo_id, meth_id=meth_id, var_id=var_id, var_val=var_val)
        db_session.add(add_val)
        # push change to DB and return var_val
        db_session.commit()

    return db_session, var_val


def get_method_combo_id(db_session, meth_ids, create=False):
    # query DB to determine if this combo exists.
    n_meths = len(meth_ids)
    # Return the number of matching methods in each combo that has n_methods and contains at least one of meth_ids.
    match_groups = pd.read_sql(
        db_session.query(Method_Combo_Assoc.meth_combo_id, func.count(Method_Combo_Assoc.meth_combo_id).label(
            "m_count")).filter(Method_Combo_Assoc.meth_combo_id.in_(
            db_session.query(Method_Combos.meth_combo_id).filter(Method_Combos.n_methods == n_meths)
        ), Method_Combo_Assoc.meth_id.in_(meth_ids)
        ).group_by(Method_Combo_Assoc.meth_combo_id).statement, db_session.bind)

    if len(match_groups) > 0:
        # reduce match_groups to combos that match
        match_groups = match_groups.loc[match_groups.m_count == n_meths]
        if len(match_groups) == 1:
            # return the existing meth_combo_id
            meth_combo_id = match_groups.meth_combo_id.values[0]
            no_match_exists = False
        else:
            no_match_exists = True
            meth_combo_id = None

    else:
        no_match_exists = True
        meth_combo_id = None

    if no_match_exists and create:
        # add record to method_combos
        # generate record and add to session
        combo_add = Method_Combos(n_methods=n_meths)
        db_session.add(combo_add)
        db_session.flush()
        meth_combo_id = combo_add.meth_combo_id
        for id in meth_ids:
            # add method_id association to meth_combo. Be sure to convert to base python int
            assoc_add = Method_Combo_Assoc(meth_combo_id=meth_combo_id, meth_id=id)
            db_session.add(assoc_add)
        # Add record to DB
        db_session.commit()

    return db_session, meth_combo_id


def query_euv_maps(db_session, mean_time_range=None, extrema_time_range=None, n_images=None, data_ids=None,
                   methods=None, var_val_range=None, wavelength=None):
    """
    Query the database for maps that meet the input specifications.  db_session specifies database information.  All
    other inputs are query specifiers.  If more than one query specifier is 'not None', they are connected to one
    another using 'and' logic.
    :param db_session: SQLAlchemy database session.  Used for database connection and structure info.
    :param mean_time_range: Two element list of datetime values. Returns maps with mean_time in the range.
    :param extrema_time_range: Two element list of datetime values. Returns maps with min/max ranges that intersect
    extrema_time_range.
    :param n_images: An integer value. Returns maps made from n_images number of images.
    :param data_ids: A list of one or more integers.  Returns maps that include all images in data_ids.
    :param methods: A list of one or more character strings.  Returns maps that include all methods in 'methods'.
    :param var_val_range: A dict with variable names as element labels and a two-element list as values.  Ex
    {'par1': [min_par1, max_par1], 'par2': [min_par2, max_par2]}. Returns maps with parameter values in the
    specified range.
    :param wavelength: A list of one or more integer values. Returns maps with at least one image from each wavelength
    listed in 'wavelength'.
    :return: map_info, data_info, method_info - three pandas dataframes that summarize map details.
    """

    # combo query
    # n_images, data_ids, mean_time_range, extrema_time_range
    if mean_time_range is not None:
        # query combos by mean timestamp
        combo_query = db_session.query(Data_Combos.combo_id).filter(Data_Combos.date_mean.between(mean_time_range[0],
                                                                                                    mean_time_range[1]))
        if extrema_time_range is not None:
            # AND combo must contain an image in extrema_time_range
            combo_query = combo_query.filter_by(or_(Data_Combos.date_min.between(extrema_time_range[0],
                                                                                  extrema_time_range[1]),
                                                    Data_Combos.date_max.between(extrema_time_range[0],
                                                                                  extrema_time_range[1])))
    elif extrema_time_range is not None:
        # query combos with an image in extrema_time_range
        combo_query = db_session.query(Data_Combos.combo_id).filter_by(
            or_(Data_Combos.date_min.between(extrema_time_range[0], extrema_time_range[1]),
                Data_Combos.date_max.between(extrema_time_range[0], extrema_time_range[1])
                )
        )
    else:
        # this is a problem. mean_time_range or extrema_time_range must be defined
        sys.exit("query_euv_maps() requires that mean_time_range OR extrema_time_range be defined.")

    if n_images is not None:
        # AND combo must have Data_Combos.n_images IN(n_images)
        combo_query = combo_query.filter(Data_Combos.n_images == n_images)

    if data_ids is not None:
        # AND filter by combos that contain data_ids
        combo_ids_query = db_session.query(Data_Combo_Assoc.combo_id).filter(Data_Combo_Assoc.data_id.in_(data_ids))
        combo_query = combo_query.filter_by(Data_Combos.combo_id.in_(combo_ids_query))

    if wavelength is not None:
        # AND combo contains images with wavelength in 'wavelength'
        data_ids_query = db_session.query(EUV_Images.data_id).filter(EUV_Images.wavelength.in_(wavelength))
        combo_ids_query = db_session.query(Data_Combo_Assoc.combo_id).filter(Data_Combo_Assoc.data_id.in_(
            data_ids_query))
        combo_query = combo_query.filter_by(Data_Combos.combo_id.in_(combo_ids_query))

    # start the master EUV_Map query that references combo, method, and var queries. Includes an
    # implicit join with image_combos
    euv_map_query = db_session.query(EUV_Maps, Data_Combos).filter(EUV_Maps.combo_id.in_(combo_query))

    # method query
    if methods is not None:
        # filter method_id by method names in 'methods' input
        method_ids_query = db_session.query(Method_Defs.meth_id).filter(Method_Defs.meth_name.in_(methods))
        # find method combos containing methods
        method_combo_query = db_session.query(Method_Combo_Assoc.meth_combo_id).filter(Method_Combo_Assoc.meth_id.in_(
            method_ids_query
        )).distinct()
        # update master query
        euv_map_query = euv_map_query.filter_by(EUV_Maps.meth_combo_id.in_(method_combo_query))

    # variable value query
    if var_val_range is not None:
        # assume var_val_range is a dict of variable ranges with entries like: 'iter': [min, max]
        var_map_id_query = db_session.query(Var_Vals_Map.map_id)
        # setup a query to find a list of maps in the specified variable ranges
        for var_name in var_val_range:
            var_id_query = db_session.query(Var_Defs.var_id).filter(Var_Defs.var_name == var_name)
            var_map_id_query = var_map_id_query.filter_by(Var_Vals_Map.var_id == var_id_query,
                                                          Var_Vals_Map.var_val.between(var_val_range[var_name]))
        # update master query
        euv_map_query = euv_map_query.filter_by(EUV_Maps.map_id.in_(var_map_id_query))

    # Need three output tables from SQL
    # 1. map_info: euv_maps joined with image_combos
    # 2. method_info: Var_Vals_Map joined with method_defs and var_defs
    # 3. data_info: euv_images joined with Data_Combo_Assoc

    # return map_info table using a join
    map_info = pd.read_sql(euv_map_query.join(Data_Combos).statement, db_session.bind)
    # remove duplicate combo_id columns
    map_info = map_info.T.groupby(level=0).first().T

    # return image info. also keep image/combo associations for map-object building below
    image_assoc = pd.read_sql(
        db_session.query(Data_Combo_Assoc).filter(Data_Combo_Assoc.combo_id.in_(map_info.combo_id)
                                                   ).statement, db_session.bind)
    data_info = pd.read_sql(db_session.query(EUV_Images, Data_Files).filter(
        EUV_Images.data_id.in_(image_assoc.data_id), EUV_Images.data_id == Data_Files.data_id
                                                     ).statement, db_session.bind)

    # return Var_Vals_Map joined with var_defs. they are not directly connected tables, so use explicit join syntax
    var_query = db_session.query(Var_Vals_Map, Var_Defs).join(Var_Defs, Var_Vals_Map.var_id == Var_Defs.var_id
                                                              ).filter(Var_Vals_Map.map_id.in_(map_info.map_id))
    joint_query = db_session.query(Method_Defs, Var_Defs, Var_Vals_Map).filter(
        Method_Defs.meth_id == Var_Defs.meth_id).filter(
        Var_Defs.var_id == Var_Vals_Map.var_id).filter(Var_Vals_Map.map_id.in_(map_info.map_id))
    method_info = pd.read_sql(joint_query.statement, db_session.bind)
    # remove duplicate var_id columns
    method_info = method_info.T.groupby(level=0).first().T

    return map_info, data_info, method_info, image_assoc


def get_euv_map_list(map_info, data_info, method_info, image_assoc):
    """
    This function returns a list of map objects. This could grow large quickly if too many maps are requested.
    The inputs are pandas dataframes as expected from the output of query_euv_maps()
    :param map_info:
    :param data_info:
    :param method_info:
    :param image_assoc:
    :return: a list of PSI_Map objects
    """
    map_list = [datatypes.PsiMap()]*len(map_info)
    map_data_dir = App.MAP_FILE_HOME
    for index, map_series in map_info.iterrows():
        print("Reading in map with map id:", map_series.map_id)
        hdf_path = map_data_dir + map_series.fname
        temp_map = datatypes.read_psi_map(hdf_path)
        # map_info
        map_list[index] = temp_map
        map_list[index].append_map_info(map_series)
        #     # data_info
        combo_id = map_series.combo_id
        data_ids = image_assoc.data_id[image_assoc.combo_id == combo_id]
        images_slice = data_info.loc[data_info.data_id.isin(data_ids)]
        map_list[index].append_data_info(images_slice)
        #     # method info
        map_list[index].append_method_info(method_info.loc[method_info.meth_id == map_series.meth_id])

    return map_list


def query_euv_map_list(db_session, mean_time_range=None, extrema_time_range=None, n_images=None, data_ids=None,
                       methods=None, var_val_range=None, wavelength=None):
    """
    Query the database for maps that meet the input specifications.  db_session specifies database information.  All
    other inputs are query specifiers.  If more than one query specifier is 'not None', they are connected to one
    another using 'and' logic.
    :param db_session: SQLAlchemy database session.  Used for database connection and structure info.
    :param mean_time_range: Two element list of datetime values. Returns maps with mean_time in the range.
    :param extrema_time_range: Two element list of datetime values. Returns maps with min/max ranges that intersect
    extrema_time_range.
    :param n_images: An integer value. Returns maps made from n_images number of images.
    :param data_ids: A list of one or more integers.  Returns maps that include all images in data_ids.
    :param methods: A list of one or more character strings.  Returns maps that include all methods in 'methods'.
    :param var_val_range: A dict with variable names as element labels and a two-element list as values.  Ex
    {'par1': [min_par1, max_par1], 'par2': [min_par2, max_par2]}. Returns maps with parameter values in the
    specified range.
    :param wavelength: A list of one or more integer values. Returns maps with at least one image from each wavelength
    listed in 'wavelength'.
    :return: map_info, data_info, method_info - three dataframes that summarize map details
             map_list - a list of the map objects loaded from query results
    """

    map_info, data_info, method_info, image_assoc = query_euv_maps(db_session, mean_time_range=mean_time_range,
                                                       extrema_time_range=extrema_time_range, n_images=n_images,
                                                       data_ids=data_ids, methods=methods,
                                                       var_val_range=var_val_range, wavelength=wavelength)

    # Then divide results up into a list of Map objects
    map_list = get_euv_map_list(map_info, data_info, method_info, image_assoc)

    return map_info, data_info, method_info, map_list


def create_map_input_object(new_map, fname, image_df, var_vals, method_name, time_of_compute=None):
    """
    This function generates a Map object and populates it with necessary info for creating a
    new map record in the DB.
    :param new_map: PsiMap object that has not been added to DB yet
    :param fname: relative file path, including filename
    :param time_of_compute: Datetime when the map was made
    :param image_df: DataFrame with columns 'data_id' describing the constituent images
    :param var_vals: DataFrame with columns 'var_name' and 'var_val' describing variable values
    :param method_name: Name of method used.  Must match method_defs.meth_name column in DB
    :return: The partially filled Map object needed to create a new map record in the DB
    """

    # construct method_info df
    method_info = pd.DataFrame(data=[[method_name, ]], columns=["meth_name", ])
    new_map.append_method_info(method_info)

    # add var_vals
    # Expects the input 'var_vals' to be a pandas DataFrame.  Requires fields 'var_name' and 'var_val'.
    new_map.append_var_info(var_vals)

    # add data_info
    # Expects the input 'image_df' to be a pandas DataFrame.  The only required column is 'data_id' and
    # should contain all the data_ids of this map's constituent images.  Can also be a complete euv_images-
    # structured DF.
    new_map.append_data_info(image_df)

    # construct map_info df
    map_info_df = pd.DataFrame(data=[[len(image_df), fname, time_of_compute], ],
                               columns=["n_images", "fname", "time_of_compute"])
    new_map.append_map_info(map_info_df)

    return new_map


def add_map_dbase_record(db_session, psi_map, base_path=None, map_type=None):
    """
    Add map record to database and write to hdf file.
    :param db_session:
    :param psi_map:
    :param base_path:
    :param map_type:
    :return:
    """
    # generate method dataframes
    psi_map.method_info = psi_map.method_info.drop_duplicates(subset="var_name").copy()
    methods_df = psi_map.method_info.drop_duplicates(subset="meth_name")
    methods_df_cp = methods_df.copy()
    # extract/create method_id(s)
    for index, row in methods_df.iterrows():
        if row.meth_id is None or np.isnan(row.meth_id):
            var_index = psi_map.method_info.meth_name == row.meth_name
            temp_var_names = psi_map.method_info.var_name[var_index].to_list()
            temp_var_names = list(dict.fromkeys(temp_var_names))
            temp_var_descs = psi_map.method_info.var_description[var_index].to_list()
            temp_var_descs = list(dict.fromkeys(temp_var_descs))
            # if method_id is not passed in map object, query method id from existing methods table. Create if new
            if np.isnan(row.var_val):
                temp_var_names = None
                temp_var_descs = None
            db_session, temp_meth_id, temp_var_ids = get_method_id(db_session, row.meth_name,
                                                                   meth_desc=row.meth_description,
                                                                   var_names=temp_var_names,
                                                                   var_descs=temp_var_descs, create=True)
            methods_df_cp.loc[index, 'meth_id'] = temp_meth_id
            if temp_var_ids is not None:
                psi_map.method_info.loc[var_index, 'var_id'] = temp_var_ids
            # add method id back to psi_map.method_info
            new_index = np.arange(0, len(psi_map.method_info))
            psi_map.method_info = psi_map.method_info.reindex(new_index)
            for index2, row2 in psi_map.method_info.iterrows():
                if row2.meth_name == row.meth_name:
                    psi_map.method_info.loc[index2, 'meth_id'] = temp_meth_id
        else:
            # do nothing. method id is already defined
            pass

    # Get method combo_id. Create if it doesn't already exist
    meth_ids = methods_df_cp.meth_id.to_list()
    meth_ids = list(dict.fromkeys(meth_ids))
    var_vals = methods_df_cp.var_val.to_list()
    var_vals = list(dict.fromkeys(var_vals))
    db_session, meth_combo_id = get_method_combo_id(db_session, meth_ids, create=True)
    psi_map.map_info.loc[:, "meth_combo_id"] = meth_combo_id

    # Get image combo_id. Create if it doesn't already exist.
    data_ids = psi_map.data_info.data_id.to_list()
    data_ids = tuple(data_ids)
    for ind, meth_id in enumerate(meth_ids):
        if np.isnan(var_vals[ind]):
            pass
        else:
            db_session, combo_id, combo_times = get_combo_id(db_session=db_session, meth_id=meth_id,
                                                             data_ids=data_ids, create=True)
            psi_map.map_info.loc[ind, "combo_id"] = combo_id
            psi_map.map_info.loc[ind, "date_mean"] = combo_times['date_mean']
            psi_map.map_info.loc[ind, "date_max"] = combo_times['date_max']
            psi_map.map_info.loc[ind, "date_min"] = combo_times['date_min']
            # add combo-image associations
                # this is now done inside get_combo_id()
            # for image in data_ids:
            #     db_session, exit_flag = add_combo_image_assoc(db_session=db_session, combo_id=combo_id,
            #                                                   data_id=image)
    db_session, exit_status, psi_map = add_euv_map(db_session=db_session, psi_map=psi_map,
                                                   base_path=base_path,
                                                   map_type=map_type)

    return db_session, psi_map


def delete_map_dbase_record(db_session, map_object, data_dir=None):
    # determine map_id
    map_id = map_object.map_info.map_id[0]
    # determine filename
    fname_query = db_session.query(EUV_Maps.fname).filter(EUV_Maps.map_id == map_id).all()
    hdf_fname = fname_query[0].__getitem__(0)

    if data_dir is None:
        data_dir = App.PROCESSED_DATA_HOME
    data_full_path = os.path.join(data_dir, hdf_fname)

    # check if file exists in filesystem
    if os.path.exists(data_full_path):
        os.remove(data_full_path)
        print("Deleted file: " + data_full_path)
        exit_status = 0
    else:
        print("\nWarning: Map file not found at location: " + data_full_path +
              ". This may be the symptom of a larger problem.")
        exit_status = 1

    # delete variable values
    out_flag = db_session.query(Var_Vals_Map).filter(Var_Vals_Map.map_id == map_id).delete()
    if out_flag == 0:
        exit_status = exit_status + 2
    else:
        db_session.commit()
        print(str(out_flag) + " row(s) deleted from 'var_vals' for map_id=" + str(map_id))
    # delete map record
    out_flag = db_session.query(EUV_Maps).filter(EUV_Maps.map_id == map_id).delete()
    if out_flag == 0:
        exit_status = exit_status + 4
    else:
        db_session.commit()
        print(str(out_flag) + " row(s) deleted from 'euv_maps' for map_id=" + str(map_id))
    exit_status = 0

    return exit_status


def update_method_existing_map(db_session, map_id, psi_map, map_path=App.MAP_FILE_HOME):
    """
    Given an existing map and DB map record, update method info/combo.  A method change implies a change to the data,
    mu, origin_image, or chd fields. So in addition to updating the database, this function also overwrites the map
    file with the contents of 'psi_map'.
    :param db_session: SQLAlchemy database session.  Used for database connection and structure info.
    :param map_id: integer from DB map table specifying the existing map record
    :param psi_map: PsiMap class. Map object MUST INCLUDE new CHD grid and detection method.
    :param map_path: Local path to maps directory (not a complete path to the file).
    :return: flag indicating process result
                    0 - Operation success
                    1 -
                    2 - Failure, undefined method id
    """
    exit_status = 0
    # --- assign a new meth_combo_id ---
    # check that all methods in psi_map.method_info have method-id numbers
    if psi_map.method_info.meth_id.isnull().any():
        print("One or more null method_ids in psi_map. In DB_funs.update_method_existing_map(), all methods must be "
              "previously defined and meth_id inserted into map object prior to function call. Exiting function "
              "with status 2 - Failure, undefined method id.")
        exit_status = 2
        return exit_status

    # determine if any methods are new?
    existing_record = pd.read_sql(db_session.query(EUV_Maps).filter(
        EUV_Maps.map_id == map_id).statement, db_session.bind)
    if existing_record.shape[0] == 0:
        # map_id in psi_map does not match with a database record, search for different map_id?
        exit_status = 3
        print("No map record to modify. In DB_funs.update_method_existing_map(), 'map_id' must match an existing"
              "database map record. Exiting function with status 3 - Failure, undefined no database record for map_id.")
        return exit_status

    existing_methods_query = pd.read_sql(db_session.query(Method_Combo_Assoc).filter(
        Method_Combo_Assoc.meth_combo_id == existing_record.combo_id[0]).statement, db_session.bind)
    existing_methods = existing_methods_query.meth_id
    new_map_methods = psi_map.method_info.meth_id.unique()
    new_methods = set(new_map_methods) - set(existing_methods)

    # get a combo_id for the new combination of methods
    new_combo_id = get_method_combo_id(db_session, new_map_methods, create=True)
    # update map object
    psi_map.map_info.meth_combo_id = new_combo_id

    # --- update map record ---
    db_session.query(EUV_Maps).filter(EUV_Maps.map_id == map_id).update({"meth_combo_id": new_combo_id})

    # --- write variable values for new methods ---
    for method_id in new_methods:
        # loop through methods and write variable values
        method_index = np.where(psi_map.method_info.meth_id == method_id)
        for method_row in method_index:
            # write variable value
            add_var_val = Var_Vals_Map(map_id=map_id, combo_id=existing_record.combo_id[0],
                                       meth_id=psi_map.method_info.meth_id[method_row],
                                       var_id=psi_map.method_info.var_id[method_row],
                                       var_val=psi_map.method_info.var_val[method_row])
            db_session.add(add_var_val)

    # now commit the changes
    db_session.commit()

    # --- overwrite map file ---
    psi_map.write_to_file(map_path, filename=existing_record.fname[0], db_session=None)

    return exit_status


def read_sql2pandas(sql_query):
    """
    trial function to compare speeds with pd.read_sql()
    This function would maintain basic python datatypes (SQLAlchemy compatible). pd.read_sql() uses
    numpy numeric-types and a pandas datetime-type which are not SQLAlchemy compatible.
    :param sql_query:
    :return:
    """
    # execute query
    query_list = sql_query.all()
    result_type = type(query_list[0]).__name__
    # extract column names and datatypes
    if result_type == "result":
        column_names = query_list[0].keys()
        column_dtypes = []
        for element in query_list[0]:
            column_dtypes.append(type(element).__name__)
    else:
        column_names = []
        column_dtypes = []
        for table_column in query_list[0].__table__.columns:
            column_names.append(table_column.key)
        for element in query_list[0]:
            column_dtypes.append(type(element).__name__)

    # initialize pandas dataframe
    type_dict = dict(zip(column_names, column_dtypes))
    pd_out = pd.DataFrame(np.full((len(query_list), len(query_list[0])), 0), columns=column_names)
    pd_out.astype(type_dict)

    # loop through query results and index into dataframe

    return


def safe_datetime(unknown_datetime):
    """
    SQLAlchemy inputs and queries to the database require Timestamps in a datetime.datetime() format.
    Input a scalar or list/tuple/pd.Series of unknown TimeStamp-type.
    Convert the scalar/vector to a scalar/list of type datetime.datetime()
    :param unknown_datetime: a scalar or list/tuple/pd.Series of DateTimes with unknown type.
    :return: a scalar or list of type datetime.datetime()
    """

    not_list = False
    # if input is not iterable, try to make it a tuple
    if not isinstance(unknown_datetime, collections.Iterable):
        # assume that the input is a scalar and convert to tuple
        unknown_datetime = (unknown_datetime, )
        not_list = True

    # initialize output datetime.datetime() list
    datetime_out = [datetime.datetime(1, 1, 1, 0, 0, 0)] * len(unknown_datetime)

    for index, unknown_element in enumerate(unknown_datetime):
        # check for common package datetime classes and convert to datetime.datetime()
        if type(unknown_element) == datetime.datetime:
            element_out = unknown_element
        elif type(unknown_element) == pd._libs.tslibs.timestamps.Timestamp:
            element_out = unknown_element.to_pydatetime()
        elif type(unknown_element) == astro_time.core.Time:
            element_out = unknown_element.to_datetime()

        # check if successful
        if type(element_out) != datetime.datetime:
            sys.exit("Timestamp object could not be converted to datetime.datetime format.  The "
                     "datetime.datetime class is required for SQLAlchemy interaction with the "
                     "database.")

        datetime_out[index] = element_out

    if not_list:
        # convert back to single value
        datetime_out = datetime_out[0]

    return datetime_out


def pdseries_tohdf(pd_series):
    """
    :param pd_series: panda series for image to convert to hdf file
    :return: hdf5 filename of type string
    """
    f_name = pd_series.fname_hdf
    return f_name


def query_hist(db_session, meth_id, n_mu_bins=None, n_intensity_bins=None, lat_band=None,
               time_min=None,
               time_max=None, instrument=None, wavelength=None):
    """
    query histogram based on time frame
    @param db_session:
    @param meth_id:
    @param n_mu_bins:
    @param n_intensity_bins:
    @param lat_band:
    @param time_min:
    @param time_max:
    @param instrument:
    @param wavelength:
    @return: pandas data frame
    """

    if lat_band is None:
        # This default is not assigned in the function statement do to the problems associated
        # with 'mutable' default arguments
        lat_band = [-np.pi / 64., np.pi / 64.]
    # convert lat_band to float value
    lat_band_float = float(np.max(lat_band))

    if time_min is None and time_max is None:
        # get entire DB
        query_out = db_session.query(Histogram)
    elif not isinstance(time_min, datetime.datetime) or not isinstance(time_max, datetime.datetime):
        sys.exit("Error: time_min and time_max must have matching entries of 'None' or of type Datetime.")
    elif wavelength is None:
        if instrument is None:
            query_out = db_session.query(Histogram).filter(Histogram.date_obs >= time_min,
                                                           Histogram.date_obs <= time_max,
                                                           Histogram.meth_id == meth_id,
                                                           Histogram.n_mu_bins == n_mu_bins,
                                                           Histogram.n_intensity_bins == n_intensity_bins,
                                                           Histogram.lat_band.between(
                                                               (1. - 1e-4)*lat_band_float,
                                                               (1. + 1e-4)*lat_band_float)
                                                           )
        elif n_mu_bins is None:
            query_out = db_session.query(Histogram).filter(Histogram.date_obs >= time_min,
                                                           Histogram.date_obs <= time_max,
                                                           Histogram.meth_id == meth_id,
                                                           Histogram.instrument.in_(
                                                               instrument),
                                                           Histogram.n_intensity_bins == n_intensity_bins,
                                                           Histogram.lat_band.between(
                                                               (1. - 1e-4)*lat_band_float,
                                                               (1. + 1e-4)*lat_band_float)
                                                           )
        else:
            query_out = db_session.query(Histogram).filter(Histogram.date_obs >= time_min,
                                                           Histogram.date_obs <= time_max,
                                                           Histogram.meth_id == meth_id,
                                                           Histogram.instrument.in_(
                                                               instrument),
                                                           Histogram.n_mu_bins == n_mu_bins,
                                                           Histogram.n_intensity_bins == n_intensity_bins,
                                                           Histogram.lat_band.between(
                                                               (1. - 1e-4)*lat_band_float,
                                                               (1. + 1e-4)*lat_band_float)
                                                           )
    else:
        if instrument is None:
            query_out = db_session.query(Histogram).filter(Histogram.date_obs >= time_min,
                                                           Histogram.date_obs <= time_max,
                                                           Histogram.meth_id == meth_id,
                                                           Histogram.wavelength.in_(
                                                               wavelength),
                                                           Histogram.n_mu_bins == n_mu_bins,
                                                           Histogram.n_intensity_bins == n_intensity_bins,
                                                           Histogram.lat_band.between(
                                                               (1. - 1e-4)*lat_band_float,
                                                               (1. + 1e-4)*lat_band_float)
                                                           )
        elif n_mu_bins is None:
            query_out = db_session.query(Histogram).filter(Histogram.date_obs >= time_min,
                                                           Histogram.date_obs <= time_max,
                                                           Histogram.meth_id == meth_id,
                                                           Histogram.instrument.in_(
                                                               instrument),
                                                           Histogram.wavelength.in_(
                                                               wavelength),
                                                           Histogram.n_intensity_bins == n_intensity_bins,
                                                           Histogram.lat_band.between(
                                                               (1. - 1e-4)*lat_band_float,
                                                               (1. + 1e-4)*lat_band_float)
                                                           )

        else:
            query_out = db_session.query(Histogram).filter(Histogram.date_obs >= time_min,
                                                           Histogram.date_obs <= time_max,
                                                           Histogram.meth_id == meth_id,
                                                           Histogram.instrument.in_(
                                                               instrument),
                                                           Histogram.wavelength.in_(
                                                               wavelength),
                                                           Histogram.n_mu_bins == n_mu_bins,
                                                           Histogram.n_intensity_bins == n_intensity_bins,
                                                           Histogram.lat_band.between(
                                                               (1. - 1e-4)*lat_band_float,
                                                               (1. + 1e-4)*lat_band_float)
                                                           )
    pd_out = pd.read_sql(query_out.order_by(Histogram.instrument, Histogram.date_obs)\
                         .with_hint(Histogram, 'USE INDEX (hist_index)').statement,
                         db_session.bind)
    # pd_out = pd.read_sql(query_out.statement, db_session.bind)

    return pd_out


def add_hist(db_session, histogram):
    """
    Adds a row to the database session that references the hist location and metadata.
    The updated session will need to be committed - db_session.commit() - in order to
    write the new row to the DB.

    :param db_session: The SQLAlchemy database session.
    :param histogram: histogram class object
    :return: the updated SQLAlchemy session.
    """

    hist_identifier = histogram.instrument + " observed at " + str(histogram.date_obs)


    # convert arrays to correct binary format
    intensity_bin_edges, mu_bin_edges, hist = datatypes.hist_to_binary(histogram)

    # check if row already exists in DB
    existing_row_id = db_session.query(Histogram.hist_id).filter(
        Histogram.image_id == histogram.image_id,
        Histogram.meth_id == histogram.meth_id,
        Histogram.n_mu_bins == histogram.n_mu_bins,
        Histogram.n_intensity_bins == histogram.n_intensity_bins,
        Histogram.lat_band.between((1.-1e-4)*histogram.lat_band, (1.+1e-4)*histogram.lat_band)).all()
        # Histogram.image_id == histogram.image_id,
        # Histogram.meth_id == histogram.meth_id,
        # Histogram.n_mu_bins == histogram.n_mu_bins,
        # Histogram.n_intensity_bins == histogram.n_intensity_bins,
        # Histogram.instrument == histogram.instrument,
        # Histogram.date_obs == histogram.date_obs,
        # Histogram.lat_band == histogram.lat_band,
        # Histogram.wavelength == histogram.wavelength).all()
    if len(existing_row_id) == 1:
        # histogram has already been downloaded and entered into DB. do nothing
        print("Histogram is already logged in database.  Nothing added.")
        pass
    elif len(existing_row_id) > 1:
        # This histogram already exists in the DB in MORE THAN ONE PLACE!
        print("Current download: " + hist_identifier + " already exists in the database MULTIPLE times. " +
              "Something is fundamentally wrong. DB unique index should " +
              "prevent this from happening.")
        sys.exit(0)
    else:
        # Add new entry to DB
        # Construct new DB table row
        hist_add = Histogram(image_id=histogram.image_id, meth_id=histogram.meth_id,
                             date_obs=histogram.date_obs,
                             instrument=histogram.instrument, wavelength=histogram.wavelength,
                             n_mu_bins=histogram.n_mu_bins, n_intensity_bins=histogram.n_intensity_bins,
                             lat_band=histogram.lat_band, intensity_bin_edges=intensity_bin_edges,
                             mu_bin_edges=mu_bin_edges, hist=hist)
        # Append to the list of rows to be added
        db_session.add(hist_add)
        print("Database row added for " + histogram.instrument + ", wavelength: " +
              str(histogram.wavelength) + ", timestamp: " + str(histogram.date_obs))
    db_session.commit()
    return db_session


def combo_bracket_date(db_session, target_date, meth_id, instrument="any"):

    # method_id = get_method_id(db_session, meth_name, meth_desc=None, var_names=None, var_descs=None,
    #                           create=True)

    if instrument == "any":
        below_query = db_session.query(Image_Combos).filter(
            Image_Combos.date_mean <= target_date,
            Image_Combos.meth_id == meth_id).order_by(Image_Combos.date_mean.desc())
        above_query = db_session.query(Image_Combos).filter(
            Image_Combos.date_mean >= target_date,
            Image_Combos.meth_id == meth_id).order_by(Image_Combos.date_mean)
    else:
        below_query = db_session.query(Image_Combos).filter(
            Image_Combos.date_mean <= target_date,
            Image_Combos.meth_id == meth_id,
            Image_Combos.instrument == instrument).order_by(Image_Combos.date_mean.desc())
        above_query = db_session.query(Image_Combos).filter(
            Image_Combos.date_mean >= target_date,
            Image_Combos.meth_id == meth_id,
            Image_Combos.instrument == instrument).order_by(Image_Combos.date_mean)

    below_pd = pd.read_sql(below_query.limit(1).statement, db_session.bind)
    above_pd = pd.read_sql(above_query.limit(1).statement, db_session.bind)

    return below_pd, above_pd


def query_inst_combo(db_session, query_time_min, query_time_max, meth_name, instrument="any"):
    """
    Query database for combos with date_mean in time range and with specific method and instrument.
    :param db_session: database session with connection info embedded
    :param query_time_min: datetime minimum query time for combo date_mean
    :param query_time_max: datetime maximum query time for combo date_mean
    :param meth_name: method name as character string
    :param instrument: default value "any" ignores instrument column. Otherwise, acceptable values
    include "AIA", "EUVI-A", "EUVI-B", and None.
    :return: pandas dataframe of combos
    """
    method_id = get_method_id(db_session, meth_name, meth_desc=None, var_names=None, var_descs=None,
                              create=True)

    if instrument == "any":
        combo_query = db_session.query(Image_Combos).filter(
            Image_Combos.date_mean.between(query_time_min, query_time_max),
            Image_Combos.meth_id == method_id[1])
    else:
        combo_query = db_session.query(Image_Combos).filter(
            Image_Combos.date_mean.between(query_time_min, query_time_max),
            Image_Combos.meth_id == method_id[1],
            Image_Combos.instrument == instrument)

    # retrieve query result (ordered by date_mean)
    combo_result = pd.read_sql(combo_query.order_by(Image_Combos.date_mean).statement,
                               db_session.bind)

    return combo_result


def query_inst_combo_old(db_session, query_time_min, query_time_max, meth_name, instrument):
    """
    query correct combination of image combos for certain instrument and method
    """
    method_id = get_method_id(db_session, meth_name, meth_desc=None, var_names=None, var_descs=None,
                              create=True)

    # inst_combo_query = pd.read_sql(
    #     db_session.query(Data_Combo_Assoc.combo_id).filter(Data_Combo_Assoc.data_id.in_(
    #         db_session.query(EUV_Images.data_id).filter(EUV_Images.instrument == instrument))).statement,
    #     db_session.bind)
    # combo_query = pd.read_sql(db_session.query(Data_Combos).filter(Data_Combos.date_mean <= query_time_max).
    #                           filter(Data_Combos.date_mean >= query_time_min).filter(
    #     Data_Combos.meth_id == method_id[1],
    #     Data_Combos.combo_id.in_(inst_combo_query.combo_id)).statement,
    #                           db_session.bind)

    # try to speed this up by first querying combos:
    combo_query = db_session.query(Data_Combos.combo_id).filter(Data_Combos.date_mean <= query_time_max).filter(
        Data_Combos.date_mean >= query_time_min).filter(Data_Combos.meth_id == method_id[1])

    # join instrument to image_combo info for candidate combos from combo_query
    image_inst_join = db_session.query(Data_Combo_Assoc, EUV_Images.instrument).filter(
        Data_Combo_Assoc.combo_id.in_(combo_query), EUV_Images.data_id == Data_Combo_Assoc.data_id)

    # execute query
    image_combo_instrument = pd.read_sql(image_inst_join.statement, db_session.bind)

    # Find two unique lists of combos
    inst_index = image_combo_instrument['instrument'].eq(instrument)
    list_A = image_combo_instrument.combo_id[inst_index].unique()
    list_B = image_combo_instrument.combo_id[~inst_index].unique()
    # determine correct combos by determining which exist in A but not in B
    combos_keep = np.setdiff1d(list_A, list_B, assume_unique=True)
    # return correct pandas format for back-compatibility (ordered by date_mean)
    combo_result = pd.read_sql(db_session.query(Data_Combos).filter(
        Data_Combos.combo_id.in_(combos_keep.tolist())).order_by(Data_Combos.date_mean).statement, db_session.bind)

    return combo_result


def query_var_val(db_session, meth_name, date_obs, inst_combo_query):
    """
    query variable value corresponding to image
    @param db_session:
    @param meth_name:
    @param date_obs:
    @param inst_combo_query:
    @return:
    """
    if type(date_obs) == str:
        date_obs = datetime.datetime.strptime(date_obs, "%Y-%m-%dT%H:%M:%S.%f")
    # query method_defs for method id
    method_id_info = get_method_id(db_session, meth_name, meth_desc=None, var_names=None, var_descs=None,
                                   create=False)
    # query var defs for variable id
    var_id = get_var_id(db_session, method_id_info[1], var_name=None, var_desc=None, create=False)

    ### find correct combo id ###
    if date_obs <= inst_combo_query.date_mean.iloc[0]:
        correct_combo = inst_combo_query[(inst_combo_query['date_mean'] == str(inst_combo_query.date_mean.iloc[0]))]
        if len(inst_combo_query) > 1:
            correct_combo = correct_combo.append(
                inst_combo_query[(inst_combo_query['date_mean'] == str(inst_combo_query.date_mean.iloc[1]))])
    elif date_obs >= inst_combo_query.date_mean.iloc[-1]:
        correct_combo = inst_combo_query[(inst_combo_query['date_mean'] == str(inst_combo_query.date_mean.iloc[-1]))]
        if len(inst_combo_query) > 1:
            correct_combo = correct_combo.append(
                inst_combo_query[(inst_combo_query['date_mean'] == str(inst_combo_query.date_mean.iloc[-2]))])
    else:
        correct_combo = inst_combo_query[
            (inst_combo_query['date_mean'] >= str(date_obs - datetime.timedelta(days=7))) & (
                    inst_combo_query['date_mean'] <= str(date_obs + datetime.timedelta(days=7)))]

    # check for combo
    if correct_combo.shape[0] == 0:
        # if no combos in 2-week window, return NaN
        var_vals = np.zeros((1, var_id[1].size))
        var_vals.fill(np.nan)
        return var_vals

    # create empty arrays
    var_vals = np.zeros((len(correct_combo.combo_id), var_id[1].size))
    date_mean = np.zeros((len(correct_combo.combo_id)))
    # query var_vals for variable values
    for i, combo_id in enumerate(correct_combo.combo_id):
        # query variable values
        var_val_query = pd.read_sql(db_session.query(Var_Vals).filter(Var_Vals.meth_id == method_id_info[1],
                                                                      Var_Vals.combo_id == combo_id
                                                                      ).order_by(Var_Vals.var_id).statement,
                                    db_session.bind)
        if var_val_query.size == 0:
            var_vals[i, :] = np.nan * var_id[1].size
        else:
            var_vals[i, :] = var_val_query.var_val
            timeutc = datetime.datetime.utcfromtimestamp(0)
            date_float = (correct_combo.date_mean.iloc[i] - timeutc).total_seconds()
            date_mean[i] = date_float

    # interpolate
    var_val = np.zeros(var_id[1].size)
    if len(correct_combo.combo_id) > 1:
        for i in range(var_id[1].size):
            interp_values = interpolate.interp1d(x=date_mean, y=var_vals[:, i], fill_value='extrapolate')
            date_obs_fl = (date_obs - timeutc).total_seconds()
            var_val[i] = interp_values(date_obs_fl)
    else:
        var_val[:] = var_vals[:, :]
    return var_val


def get_correction_pars(db_session, meth_name, date_obs, instrument="any"):

    if type(date_obs) == str:
        date_obs = datetime.datetime.strptime(date_obs, "%Y-%m-%dT%H:%M:%S.%f")
    # query method_defs for method id
    method_id_info = get_method_id(db_session, meth_name, meth_desc=None, var_names=None, var_descs=None,
                                   create=False)
    # query var defs for variable id
    var_id = get_var_id(db_session, method_id_info[1], var_name=None, var_desc=None, create=False)

    ### find correct combo id(s) ###
    before_combo, after_combo = combo_bracket_date(db_session, target_date=date_obs, meth_id=method_id_info[1],
                                                   instrument=instrument)

    query_combos = before_combo.append(after_combo)

    # query variable values
    var_val_query = pd.read_sql(db_session.query(Var_Vals).filter(Var_Vals.meth_id == method_id_info[1],
                                                                  Var_Vals.combo_id.in_(query_combos.combo_id)
                                                                  ).order_by(Var_Vals.var_id).statement,
                                db_session.bind)

    var_val = np.zeros(var_id[1].size)
    if query_combos.shape[0] == 1:
        var_val[:] = var_val_query.var_val
    else:
        # interpolate
        v1 = var_val_query.var_val.loc[var_val_query.combo_id.eq(query_combos.combo_id.iloc[0])]
        v1 = v1.to_list()
        v2 = var_val_query.var_val.loc[var_val_query.combo_id.eq(query_combos.combo_id.iloc[1])]
        v2 = v2.to_list()
        # convert combo dates to number of seconds
        timeutc = datetime.datetime.utcfromtimestamp(0)
        date_means_float = [(query_combos.date_mean.iloc[0] - timeutc).total_seconds(),
                            (query_combos.date_mean.iloc[1] - timeutc).total_seconds()]
        # convert target date to number of seconds
        date_obs_float = (date_obs - timeutc).total_seconds()

        for ii in range(var_id[1].size):
            interp_values = interpolate.interp1d(x=date_means_float, y=[v1[ii], v2[ii]], fill_value='extrapolate')
            var_val[ii] = interp_values(date_obs_float)

    return var_val


def return_closest_combo(db_session, class_name, class_column, meth_id, inst_query, time):
    """
    function to return combo_id with mean date closest to that of date observed
    @param db_session:
    @param class_name: name of sqlalchemy class
    @param class_column: class_name.column_name
    @param meth_id: method id
    @param inst_query: return of query for combo_ids of instrument
    @param time: date observed for image
    @return:
    """

    greater = db_session.query(class_name).filter(class_column > time,
                                                  class_name.meth_id == meth_id,
                                                  class_name.combo_id.in_(inst_query.combo_id)). \
        order_by(class_name.date_mean.asc()).limit(1).subquery().select()

    lesser = db_session.query(class_name).filter(class_column <= time,
                                                 class_name.meth_id == meth_id,
                                                 class_name.combo_id.in_(inst_query.combo_id)). \
        order_by(class_column.desc()).limit(1).subquery().select()

    the_union = union_all(lesser, greater).alias()
    the_alias = aliased(class_name, the_union)
    the_diff = getattr(the_alias, class_column.name) - time
    abs_diff = case([(the_diff < datetime.timedelta(0), -the_diff)], else_=the_diff)

    image_combo_query = pd.read_sql(db_session.query(the_alias).order_by(abs_diff.asc()).statement, db_session.bind)
    return image_combo_query


def store_lbcc_values(db_session, pd_hist, meth_name, meth_desc, var_name, var_desc, date_index, inst_index, optim_vals,
                      results, create=False):
    """

    :param db_session:
    :param pd_hist:
    :param meth_name:
    :param meth_desc:
    :param var_name:
    :param var_desc:
    :param date_index:
    :param inst_index:
    :param optim_vals:
    :param results:
    :param create:
    :return:
    TODO: In the get_var_val() call at the end, if the variable value already exists (in the DB) this call will simply
        return the existing value; rather than writing the input values.  Decide if default behavior should be to
        overwrite or not.  In the meantime, I have included a print statement warning.
    """
    # create image combos in db table
    # get image_ids from queried histograms - same as ids in euv_images table
    image_ids = tuple(pd_hist['image_id'])
    # get method id
    method_id_info = get_method_id(db_session, meth_name, meth_desc, var_names=None, var_descs=None, create=create)
    method_id = method_id_info[1]
    # combo id
    combo_id_info = get_combo_id(db_session, method_id, image_ids, create=create)
    combo_id = combo_id_info[1]

    # create association between combo and image_id
    # this is now handled in get_combo_id()
    # for image_id in image_ids:
    #     add_combo_image_assoc(db_session, combo_id, image_id)

    # create variables in database
    for i in range(len(optim_vals)):
        #### definitions #####
        # create variable definitions
        var_name_i = var_name + str(i)
        var_desc_i = var_desc + str(i)

        ##### store values #####
        # add method to db
        # method_id_info = get_method_id(db_session, meth_name, meth_desc, var_names=None, var_descs=None, create=create)
        # method_id = method_id_info[1]
        # add variable to db
        var_id_info = get_var_id(db_session, method_id, var_name_i, var_desc_i, create=create)
        var_id = int(var_id_info[1])
        # add variable value to database
        var_val = results[date_index, inst_index, i]
        db_session, var_val_db = get_var_val(db_session, combo_id, method_id, var_id, var_val, create=create)
        # test if input val and output val are within 4 sig figs
        if ~np.isclose(var_val, var_val_db, rtol=1e-4):
            print("WARNING: LBCC variable value already exists in DB and was NOT overwritten. ",
                  "In DB_funs.store_lbcc_values(), for combo_id: ", combo_id, ", method_id: ", method_id,
                  ", and variable: ", var_name_i, sep="")

    return db_session


def store_iit_values(db_session, pd_hist, meth_name, meth_desc, alpha_x_parameters, create=False):
    """

    :param db_session:
    :param pd_hist:
    :param meth_name:
    :param meth_desc:
    :param alpha_x_parameters:
    :param create:
    :return:
    TODO: In the get_var_val() call at the end, if the variable value already exists (in the DB) this call will simply
        return the existing value; rather than writing the input values.  Decide if default behavior should be to
        overwrite or not.  In the meantime, I have included a print statement warning.
    """
    # create image combos in db table
    # get image_ids from queried histograms - same as ids in euv_images table
    image_ids = tuple(pd_hist['image_id'])
    # add method to db
    var_names = ["alpha", "x"]
    var_descs = ["IIT scale factor", "IIT offset"]
    method_id_info = get_method_id(db_session, meth_name, meth_desc, var_names=var_names, var_descs=var_descs,
                                   create=create)
    method_id = method_id_info[1]
    # get combo_ids
    combo_id_info = get_combo_id(db_session, meth_id=method_id, data_ids=image_ids, create=create)
    combo_id = combo_id_info[1]

    # create association between combo and image_id
    # this is now handled in get_combo_id()
    # for image_id in image_ids:
    #     add_combo_image_assoc(db_session, combo_id, image_id)

    # create variables in database
    for i in range(len(alpha_x_parameters)):
        #### definitions #####
        # create variable definitions
        # if i == 0:
        #     var_name = "alpha"
        #     var_desc = "IIT scale factor"
        # elif i == 1:
        #     var_name = "x"
        #     var_desc = "IIT offset"
        var_name = var_names[i]
        var_desc = var_descs[i]
        ##### store values #####
        # add method to db
        # method_id_info = get_method_id(db_session, meth_name, meth_desc, var_name, var_desc, create=create)
        # method_id = method_id_info[1]
        # recover variable id
        var_id_info = get_var_id(db_session, method_id, var_name, var_desc, create=create)
        var_id = int(var_id_info[1])
        # add variable value to database
        var_val = alpha_x_parameters[i]
        db_session, var_val_db = get_var_val(db_session, combo_id, method_id, var_id, var_val, create=create)
        # test if input val and output val are within 4 sig figs (rough check to see if value already existed)
        if ~np.isclose(var_val, var_val_db, rtol=1e-4):
            print("WARNING: IIT variable value already exists in DB and was NOT overwritten. ",
                  "In DB_funs.store_iit_values(), for combo_id: ", combo_id, ", method_id: ", method_id,
                  ", and variable: ", var_name, sep="")

    return db_session


def generate_methdf(query_pd):
    meth_columns = []
    for column in Method_Defs.__table__.columns:
        meth_columns.append(column.key)
    defs_columns = []
    for column in Var_Defs.__table__.columns:
        defs_columns.append(column.key)
    df_cols = set().union(meth_columns, defs_columns, ("var_val",))
    methods_template = pd.DataFrame(data=None, columns=df_cols)
    # generate a list of methods dataframes
    methods_list = [methods_template] * query_pd.__len__()
    return methods_list


#### NOT CURRENTLY USED ####


def add_corrected_image(db_session, corrected_image):
    corrected_image_id = corrected_image.instrument + " observed at " + str(corrected_image.date_obs)

    # check if row already exists in DB
    existing_row_id = db_session.query(Corrected_Images.image_id).filter(
        Corrected_Images.image_id == corrected_image.image_id,
        Corrected_Images.meth_id == corrected_image.meth_id,
        # Corrected_Images.n_intensity_bins == corrected_image.n_intensity_bins,
        Corrected_Images.instrument == corrected_image.instrument,
        Corrected_Images.date_obs == corrected_image.date_obs,
        Corrected_Images.wavelength == corrected_image.wavelength).all()

    if len(existing_row_id) == 1:
        # lbcc image has already been downloaded and entered into DB. do nothing
        print("LBCC Image is already logged in database.  Nothing added.")
        pass
    elif len(existing_row_id) > 1:
        # This lbcc image already exists in the DB in MORE THAN ONE PLACE!
        print("Current download: " + corrected_image_id + " already exists in the database MULTIPLE times. " +
              "Something is fundamentally wrong. DB unique index should prevent this from happening.")
        sys.exit(0)
    else:
        # add this lbcc image to the database
        # convert LBCC Image to binary
        mu_array, lat_array, corrected_data = datatypes.LBCCImage.lbcc_to_binary(corrected_image)
        corrected_image_add = Corrected_Images(image_id=corrected_image.image_id, meth_id=corrected_image.meth_id,
                                               date_obs=corrected_image.date_obs, instrument=corrected_image.instrument,
                                               wavelength=corrected_image.wavelength, distance=corrected_image.distance,
                                               cr_lon=corrected_image.cr_lon, cr_lat=corrected_image.cr_lat,
                                               cr_rot=corrected_image.cr_rot, lat_array=lat_array,
                                               mu_array=mu_array, corrected_data=corrected_data)
        # Append to the list of rows to be added
        db_session.add(corrected_image_add)
        print("Database row added for", corrected_image.instrument, "at time", corrected_image.date_obs)
    # commit to database
    db_session.commit()
    return db_session


def query_corrected_images(db_session, time_min=None, time_max=None, instrument=None, wavelength=None):
    if time_min is None and time_max is None:
        # get entire DB
        query_out = pd.read_sql(db_session.query(Corrected_Images).statement, db_session.bind)
    elif not isinstance(time_min, datetime.datetime) or not isinstance(time_max, datetime.datetime):
        sys.exit("Error: time_min and time_max must have matching entries of 'None' or of type Datetime.")
    elif wavelength is None:
        if instrument is None:
            query_out = pd.read_sql(db_session.query(Corrected_Images).filter(Corrected_Images.date_obs >= time_min,
                                                                              Corrected_Images.date_obs <= time_max).statement,
                                    db_session.bind)
        else:
            query_out = pd.read_sql(db_session.query(Corrected_Images).filter(Corrected_Images.date_obs >= time_min,
                                                                              Corrected_Images.date_obs <= time_max,
                                                                              Corrected_Images.instrument.in_(
                                                                                  instrument)
                                                                              ).statement,
                                    db_session.bind)
    else:
        if instrument is None:
            query_out = pd.read_sql(db_session.query(Corrected_Images).filter(Corrected_Images.date_obs >= time_min,
                                                                              Corrected_Images.date_obs <= time_max,
                                                                              Corrected_Images.wavelength.in_(
                                                                                  wavelength)).statement,
                                    db_session.bind)
        else:
            query_out = pd.read_sql(db_session.query(Corrected_Images).filter(Corrected_Images.date_obs >= time_min,
                                                                              Corrected_Images.date_obs <= time_max,
                                                                              Corrected_Images.instrument.in_(
                                                                                  instrument),
                                                                              Corrected_Images.wavelength.in_(
                                                                                  wavelength)).statement,
                                    db_session.bind)
    return query_out


def store_mu_values(db_session, pd_hist, meth_name, meth_desc, var_name, var_desc, date_index,
                    inst_index, ii, optim_vals, results, create=False):
    # create image combos in db table
    # get image_ids from queried histograms - same as ids in euv_images table
    image_ids = tuple(pd_hist['image_id'])
    method_id_info = get_method_id(db_session, meth_name, meth_desc, var_names=None, var_descs=None, create=create)
    method_id = method_id_info[1]
    # get combo id
    combo_id_info = get_combo_id(db_session, method_id, image_ids, create)
    combo_id = combo_id_info[1]

    # create association between combo and image_id
    # this is now handled in get_combo_id()
    # for image_id in image_ids:
    #     add_combo_image_assoc(db_session, combo_id, image_id)

    # create variables in database
    for i in range(len(optim_vals)):
        #### definitions #####
        # create variable definitions
        var_name_i = var_name + str(i) + str(ii)
        var_desc_i = var_desc + str(i) + str(ii)

        ##### store values #####
        # add variable to db
        # add method to db
        method_id_info = get_method_id(db_session, meth_name, meth_desc, var_name_i, var_desc_i, create=create)
        method_id = method_id_info[1]
        var_id_info = get_var_id(db_session, method_id, var_name_i, var_desc_i, create)
        var_id = int(var_id_info[1])
        # add variable value to database
        var_val = results[date_index, inst_index, ii, i]
        get_var_val(db_session, combo_id, method_id, var_id, var_val, create)

    return db_session


def store_beta_y_values(db_session, pd_hist, meth_name, meth_desc, var_name, var_desc, beta_y_parameters, create=False):
    # create image combos in db table
    # get image_ids from queried histograms - same as ids in euv_images table
    image_ids = tuple(pd_hist['image_id'])
    # get method id
    method_id_info = get_method_id(db_session, meth_name, meth_desc, var_names=None, var_descs=None, create=create)
    method_id = method_id_info[1]
    # get combo id
    combo_id_info = get_combo_id(db_session, image_ids, create)
    combo_id = combo_id_info[1]

    # create association between combo and image_id
        # this is now handled in get_combo_id()
    # for image_id in image_ids:
    #     add_combo_image_assoc(db_session, combo_id, image_id)

    # create variables in database]
    for i in range(len(beta_y_parameters)):
        #### definitions #####
        # create variable definitions
        if i == 0:
            beta_y = "Beta"
        elif i == 1:
            beta_y = "Y"

        var_name_i = var_name + beta_y
        var_desc_i = var_desc + beta_y

        ##### store values #####
        # add method to db
        method_id_info = get_method_id(db_session, meth_name, meth_desc, var_names=None, var_descs=None, create=create)
        method_id = method_id_info[1]
        # add variable to db
        var_id_info = get_var_id(db_session, method_id, var_name_i, var_desc_i, create=create)
        var_id = int(var_id_info[1])
        # add variable value to database
        # beta_y_binary = beta_y_parameters[i].tobytes()
        var_val = beta_y_parameters[i]
        get_var_val(db_session, combo_id, method_id, var_id, var_val, create=create)

    return db_session


def query_lbcc_fit(db_session, image, meth_name):
    data_id = image.data_id
    date_obs = image.date_obs
    instrument = image.instrument

    # get method id based on method name
    method_id_info = get_method_id(db_session, meth_name, meth_desc=None, var_names=None, var_descs=None, create=create)

    # query for combo id
    # check date_obs against mean date of image combo
    image_combo_query = pd.read_sql(db_session.query(Data_Combos).filter(Data_Combos.date_mean == date_obs
                                                                          ).statement, db_session.bind)

    # if none, then need to find closest center date
    if len(image_combo_query) == 0:
        image_combo_query = return_closest_combo(db_session, Data_Combos, Data_Combos.date_mean, date_obs)

    # get variable id info based on method and combo id
    var_id_query = pd.read_sql(db_session.query(Var_Vals.var_id).filter(Var_Vals.meth_id == method_id_info.meth_id,
                                                                        Var_Vals.combo_id == image_combo_query.combo_id).statement,
                               db_session.bind)

    # query var_val for variables values near the date_obs
    var_vals = np.zeros((len(var_id_query)))
    for i, var_id in enumerate(var_id_query.var_id):
        var_val_query = pd.read_sql(db_session.query(Var_Vals).filter(Var_Vals.combo_id == image_combo_query.combo_id,
                                                                      Var_Vals.var_id == var_id
                                                                      ).statement,
                                    db_session.bind)
        if i == 0:
            beta = var_val_query.var_val[0]
        if i == 1:
            y = var_val_query.var_val[0]

    return beta, y


def sync_local_filesystem(base_local_path, base_remote_path, user, raw_image=True, processed_image=True, euv_map=True,
                          raw_mmap=True, dry_run=True, verbose=True, size_only=False):
    """

    :param base_local_path:
    :param base_remote_path:
    :param user:
    :param raw_image:
    :param processed_image:
    :param euv_map:
    :param raw_mmap:
    :param dry_run:
    :param verbose:
    :param size_only:
    :return:
    TODO: rsync does not take password as an argument. This is not going to work. Just print appropriate shell commands?
    """

    # prompt user for their password
    user_pass = getpass.getpass("Enter password for Q:")

    base_rsync_string = "rsync -a"
    if dry_run:
        base_rsync_string = base_rsync_string + " --dry-run"
    if verbose:
        base_rsync_string = base_rsync_string + " -v"
    if size_only:
        base_rsync_string = base_rsync_string + " --size_only"

    base_rsync_string = base_rsync_string + " --exclude='*.AppleDouble*' "

    if raw_image:
        remote_path = user + "@q.predsci.com" + base_remote_path + "raw_images "
        local_path = base_local_path
        rsync_string = base_rsync_string + remote_path + local_path
        os.system(rsync_string)

    if processed_image:
        remote_path = user + "@q.predsci.com" + base_remote_path + "processed_images "
        local_path = base_local_path
        rsync_string = base_rsync_string + remote_path + local_path
        os.system(rsync_string)

    if euv_map:
        remote_path = user + "@q.predsci.com" + base_remote_path + "maps "
        local_path = base_local_path
        rsync_string = base_rsync_string + remote_path + local_path
        os.system(rsync_string)

    if raw_mmap:
        remote_path = user + "@q.predsci.com" + base_remote_path + "raw_mmaps "
        local_path = base_local_path
        rsync_string = base_rsync_string + remote_path + local_path
        os.system(rsync_string)


def combo_clean_up(db_session):

    # query for used combo_ids
    var_vals_combo_ids = pd.read_sql(db_session.query(distinct(Var_Vals.combo_id).label("combo_id")).statement,
                                     db_session.bind)
    var_vals_map_combo_ids = pd.read_sql(db_session.query(distinct(Var_Vals_Map.combo_id).label("combo_id")).statement,
                                         db_session.bind)
    euv_maps_combo_ids = pd.read_sql(db_session.query(distinct(EUV_Maps.combo_id).label("combo_id")).statement,
                                     db_session.bind)
    # collect a list of unique values
    used_combos = var_vals_combo_ids.combo_id.append(var_vals_map_combo_ids.combo_id).unique()
    used_combos = pd.Series(used_combos).append(euv_maps_combo_ids.combo_id).unique()

    # query for unused combo_ids
    unused_ids = pd.read_sql(db_session.query(Data_Combos.combo_id).filter(
        Data_Combos.combo_id.notin_(used_combos.tolist())
    ).statement, db_session.bind)
    delete_ids = unused_ids.combo_id.to_list()

    # delete unused combo_ids
    if delete_ids.__len__() > 0:
        ica_rows_removed = db_session.query(Data_Combo_Assoc).filter(
            Data_Combo_Assoc.combo_id.in_(delete_ids)
            ).delete(synchronize_session=False)
        ic_rows_removed = db_session.query(Data_Combos).filter(
            Data_Combos.combo_id.in_(delete_ids)
            ).delete(synchronize_session=False)

        db_session.commit()
    else:
        ica_rows_removed = 0
        ic_rows_removed = 0

    return delete_ids, ic_rows_removed, ica_rows_removed


def init_data_files_from_images(db_session):
    """
    Use the contents of 'euv_images' table to populate 'data_files' table.

    This function assumes 'data_files' to be empty and is really only useful
    when transitioning from an older version of the DB to current format. The
    data_files.provider column defaults to euv_images.instrument here, but
    this may get updated to something more specific later.

    Parameters
    ----------
    db_session : sqlalchemy.orm.session.Session
                An active sqlalchemy session that connects to the database.

    Returns
    -------
    0
    """
    # read EUV-Images table
    images_query = db_session.query(EUV_Images)
    images_pd = pd.read_sql(images_query.statement, db_session.bind)

    # use images info to write to data_files table
    for index, row in images_pd.iterrows():
        image_add = EUV_Images(data_id=row.data_id, date_obs=row.date_obs, provider=row.instrument,
                               type="EUV Image", fname_raw=row.fname_raw, fname_hdf=row.fname_hdf,
                               flag=row.flag)
        # Append to the list of rows to be added
        db_session.add(image_add)

    # commit the rows to the DB
    db_session.commit()

    return 0<|MERGE_RESOLUTION|>--- conflicted
+++ resolved
@@ -694,13 +694,8 @@
             instrument = None
 
         # generate record and add to session
-<<<<<<< HEAD
         combo_add = Data_Combos(meth_id=meth_id, n_images=n_images, date_mean=date_mean, date_max=date_max,
                                 date_min=date_min)
-=======
-        combo_add = Image_Combos(meth_id=meth_id, n_images=n_images, date_mean=date_mean, date_max=date_max,
-                                 date_min=date_min, instrument=instrument)
->>>>>>> 2ec66152
         db_session.add(combo_add)
         # Add record to DB
         db_session.commit()
